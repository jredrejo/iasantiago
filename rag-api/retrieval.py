--- conflicted
+++ resolved
@@ -132,11 +132,6 @@
         m["score_hybrid"] = 0.6 * a + 0.4 * b
 
     merged.sort(key=lambda x: x["score_hybrid"], reverse=True)
-<<<<<<< HEAD
-
-    # ✅ DEDUPLICAR AQUÍ
-=======
->>>>>>> 5c52a310
     merged = deduplicate_chunks(merged)
 
     file_counts = {}
@@ -286,9 +281,6 @@
 
 def choose_retrieval_enhanced(topic: str, query: str, is_generative: bool = False):
     """
-<<<<<<< HEAD
-    Versión mejorada: contexto RAG con citas OBLIGATORIAS y fáciles de copiar
-=======
     Versión mejorada que ajusta parámetros según el modo
     USANDO VARIABLES DE ENTORNO (sin hardcodeo)
     """
@@ -339,7 +331,6 @@
     """
     Versión mejorada: contexto RAG con citas OBLIGATORIAS y fáciles de copiar
     Las citas incluyen URLs COMPLETAS para que el modelo las copie exactamente
->>>>>>> 5c52a310
     """
     if not chunks:
         return "No se encontró información relevante.", []
@@ -357,20 +348,6 @@
         else:
             doc_url = f"/docs/{encoded_filename}#page={page}"
 
-<<<<<<< HEAD
-        # FORMATO MEJORADO: Markdown inline citation
-        chunk_with_citation = f"""{text}
-
-**Cita:** [{filename}, p.{page}]({doc_url})"""
-
-        context_parts.append(chunk_with_citation)
-        logger.info(f"[{i}] {filename}, p.{page}")
-
-    # Separador MUY claro
-    context_body = (
-        "\n\n" + "─" * 70 + "\n\n".join(["FRAGMENTO DE CONTEXTO RAG:"] + context_parts)
-    )
-=======
         # FORMATO EXPLÍCITO: Mostrar la URL completa para que el modelo la copie
         chunk_with_citation = f"""[FRAGMENTO {i}]
 {text}
@@ -388,35 +365,10 @@
     context_body += separator + "\n\n"
     context_body += "\n\n".join(context_parts)
     context_body += "\n\n" + separator
->>>>>>> 5c52a310
 
     # Instrucciones REFORZADAS para el LLM
     instructions = f"""
 
-<<<<<<< HEAD
-{"─" * 70}
-⚠️  INSTRUCCIONES DE CITACIÓN (CRÍTICO)
-{"─" * 70}
-
-REGLA 1: SIEMPRE cita las fuentes del contexto anterior.
-REGLA 2: Las citas DEBEN estar en formato markdown: [archivo.pdf, p.N](/ruta/completa)
-REGLA 3: COPIA EXACTAMENTE el formato de las citas del contexto.
-REGLA 4: NO INVENTES información que no esté en el contexto.
-REGLA 5: Si NO está en el contexto, di: "No encontré información sobre esto"
-
-FORMATO CORRECTO:
-"...información relevante [archivo.pdf, p.13](/docs/TOPIC/archivo.pdf#page=13)"
-
-FORMATOS INCORRECTOS:
-❌ "...información [FUENTE 1]" ← falta URL
-❌ "...información [archivo.pdf]" ← falta página y URL
-❌ "...información" ← falta cita completamente
-❌ "Según el archivo:" ← vago, sin número de página
-
-{"─" * 70}
-"""
-
-=======
 {separator}
 INSTRUCCIONES CRÍTICAS DE CITACIÓN
 {separator}
@@ -446,7 +398,6 @@
 {separator}
 """
 
->>>>>>> 5c52a310
     result = context_body + instructions
     return result, chunks
 
@@ -481,94 +432,6 @@
         "citation_count": len(citations),
     }
 
-<<<<<<< HEAD
-    reranker = get_reranker()
-    order = reranker.rerank(
-        query, [p["text"] for p in passages], topk=min(FINAL_TOPK, len(passages))
-    )
-    return [passages[i] for i in order]
-
-
-def attach_citations_explicit(
-    chunks: List[Dict], topic: str = ""
-) -> Tuple[str, List[Dict]]:
-    """
-    Formatea contexto RAG de forma MÁS EXPLÍCITA para que el modelo lo vea claro.
-    """
-    if not chunks:
-        empty_msg = "No se encontró información relevante en la base de datos."
-        logger.warning(f"attach_citations_explicit: {empty_msg}")
-        return empty_msg, []
-
-    logger.info(
-        f"attach_citations_explicit: Processing {len(chunks)} chunks with topic='{topic}'"
-    )
-
-    context_parts = []
-
-    for i, c in enumerate(chunks, start=1):
-        filename = os.path.basename(c["file_path"])
-        page = c["page"]
-        text = c["text"]
-
-        encoded_filename = quote(filename, safe=".")
-
-        if topic:
-            doc_url = f"/docs/{topic}/{encoded_filename}#page={page}"
-        else:
-            doc_url = f"/docs/{encoded_filename}#page={page}"
-
-        fragment = f"""[{i}] {text}
-
-**Fuente:** [{filename}, p.{page}]({doc_url})"""
-
-        context_parts.append(fragment)
-        logger.info(f"  [{i}] {filename}, p.{page}")
-
-    result = f"""
-╔════════════════════════════════════════════════════════════════╗
-║            CONTEXTO RAG - INFORMACIÓN DE DOCUMENTOS             ║
-╚════════════════════════════════════════════════════════════════╝
-
-{chr(10).join([""] + context_parts)}
-
-╔════════════════════════════════════════════════════════════════╗
-║                    FIN DE CONTEXTO RAG                          ║
-╚════════════════════════════════════════════════════════════════╝
-
-INSTRUCCIONES CRÍTICAS:
-- DEBES usar la información anterior para responder
-- Si la respuesta está en los fragmentos [1] a [{len(chunks)}], úsala y cita correctamente
-- Si NO está en los fragmentos, responde: "No encontré información sobre esto en los documentos"
-- NUNCA inventes información fuera de estos fragmentos
-- Las citas DEBEN estar en formato: [archivo.pdf, p.N](/docs/TOPIC/archivo.pdf#page=N)
-"""
-
-    logger.info(f"attach_citations_explicit: Final context length: {len(result)} chars")
-    return result, chunks
-
-
-def validate_context_usage(retrieved_chunks: List[Dict], model_response: str) -> Dict:
-    """Valida si el modelo usó el contexto o alucinó"""
-    import re
-
-    context_files = set(c["file_path"] for c in retrieved_chunks)
-    citations = re.findall(r"\[([^]]+\.pdf),\s*p\.(\d+)\]", model_response)
-    cited_files = set(filename for filename, _ in citations)
-
-    coverage = len(cited_files & context_files) / max(len(context_files), 1)
-    has_no_found = "No encontré información" in model_response
-
-    result = {
-        "context_files": list(context_files),
-        "cited_files": list(cited_files),
-        "coverage": round(coverage, 2),
-        "said_not_found": has_no_found,
-        "citation_count": len(citations),
-    }
-
-=======
->>>>>>> 5c52a310
     logger.info(f"📊 Context validation: {result}")
     return result
 
@@ -576,11 +439,7 @@
 def debug_retrieval(topic: str, query: str) -> dict:
     """
     Función de debugging completa - muestra TODO lo que pasa en el retrieval
-<<<<<<< HEAD
     Útil para diagnosticar por qué solo trae de un archivo
-=======
-    Útil para diagnosticar problemas
->>>>>>> 5c52a310
     """
     import os
     from qdrant_utils import get_collection_stats
@@ -601,11 +460,7 @@
         logger.error("   ❌ No se pudo obtener stats - ¿colección existe?")
 
     # 2. Obtener embeddings del query
-<<<<<<< HEAD
-    logger.info("\n📝 Query:")
-=======
     logger.info("\n🔎 Query:")
->>>>>>> 5c52a310
     logger.info(f"   - Texto: {query[:100]}...")
     logger.info(f"   - Tokens: ~{count_tokens(query)}")
 
@@ -623,10 +478,7 @@
     logger.info(f"   - Resultados: {len(dense_hits)}")
 
     if dense_hits:
-<<<<<<< HEAD
         # Analizar diversidad de archivos
-=======
->>>>>>> 5c52a310
         files = {}
         for i, h in enumerate(dense_hits):
             file_path = h.payload["file_path"]
@@ -693,7 +545,6 @@
         "merged_results": len(merged),
         "unique_files": len(files_merged),
         "results": merged,
-<<<<<<< HEAD
     }
 
 
@@ -710,7 +561,4 @@
 #     retrieved = debug_info["results"]
 #     meta = {"mode": "debug"}
 #
-# Verás todos los detalles en los logs
-=======
-    }
->>>>>>> 5c52a310
+# Verás todos los detalles en los logs